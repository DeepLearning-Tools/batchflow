{
 "cells": [
  {
   "cell_type": "code",
   "execution_count": null,
   "metadata": {
    "ExecuteTime": {
<<<<<<< HEAD
     "end_time": "2019-12-15T00:35:24.698489Z",
     "start_time": "2019-12-15T00:35:21.282109Z"
=======
     "end_time": "2019-12-23T09:21:07.059104Z",
     "start_time": "2019-12-23T09:21:05.392983Z"
>>>>>>> fe64b49a
    }
   },
   "outputs": [],
   "source": [
    "%load_ext autoreload\n",
    "%autoreload 2\n",
    "import os\n",
    "import sys\n",
    "import warnings\n",
    "\n",
    "import numpy as np\n",
    "import matplotlib.pyplot as plt\n",
    "import torch\n",
    "import torch.nn as nn\n",
    "\n",
    "\n",
    "sys.path.append(\"../../..\")\n",
    "from batchflow import *\n",
    "from batchflow.opensets import MNIST\n",
    "from batchflow.models.torch import *\n",
    "from batchflow.models.torch.layers import *"
   ]
  },
  {
   "cell_type": "markdown",
   "metadata": {},
   "source": [
    "# Setup"
   ]
  },
  {
   "cell_type": "code",
   "execution_count": null,
   "metadata": {
    "ExecuteTime": {
<<<<<<< HEAD
     "end_time": "2019-12-15T00:35:26.754825Z",
     "start_time": "2019-12-15T00:35:24.701534Z"
=======
     "end_time": "2019-12-23T09:21:08.440049Z",
     "start_time": "2019-12-23T09:21:07.061211Z"
>>>>>>> fe64b49a
    }
   },
   "outputs": [],
   "source": [
    "mnist = MNIST(batch_class=ImagesBatch)\n",
    "\n",
    "if __name__ == '__main__':\n",
    "    MICROBATCH = None\n",
    "    DEVICE = None\n",
    "\n",
    "print('\\nMicrobatching is: {}'.format(MICROBATCH))\n",
    "print('\\nDevice is: {}'.format(DEVICE))    "
   ]
  },
  {
   "cell_type": "code",
   "execution_count": null,
   "metadata": {
    "ExecuteTime": {
<<<<<<< HEAD
     "end_time": "2019-12-15T00:35:26.846666Z",
     "start_time": "2019-12-15T00:35:26.758057Z"
=======
     "end_time": "2019-12-23T09:21:08.474927Z",
     "start_time": "2019-12-23T09:21:08.442470Z"
>>>>>>> fe64b49a
    }
   },
   "outputs": [],
   "source": [
    "IMAGE_SHAPE = (1, 28, 28)\n",
    "N_ITERS = 10\n",
    "BATCH_SIZE = 16\n",
    "\n",
    "def get_classification_config(model_class, config):\n",
    "    default_config = {\n",
    "        'inputs/images/shape': IMAGE_SHAPE, # can be commented\n",
    "        'inputs/labels/classes': 10,\n",
    "        'initial_block/inputs': 'images',   # can be commented\n",
    "        'loss': 'ce',\n",
    "        'microbatch': MICROBATCH,\n",
    "        'device': DEVICE,\n",
    "    }\n",
    "\n",
    "    pipeline_config = {\n",
    "        'model': model_class,\n",
    "        'model_config': {**default_config, **config},\n",
    "        'feed_dict': {'images': B('images'),\n",
    "                      'labels': B('labels')},\n",
    "    }\n",
    "    return pipeline_config\n",
    "\n",
    "def get_segmentation_config(model_class, config):\n",
    "    default_config = {\n",
    "        'inputs/images/shape': IMAGE_SHAPE, # can be commented\n",
    "        'inputs/masks/shape': IMAGE_SHAPE,  # can be commented\n",
    "        'initial_block/inputs': 'images',   # can be commented\n",
    "        'loss': 'mse',\n",
    "        'microbatch': MICROBATCH,\n",
    "        'device': DEVICE,\n",
    "    }\n",
    "    \n",
    "    pipeline_config = {\n",
    "        'model': model_class,\n",
    "        'model_config': {**default_config, **config},\n",
    "        'feed_dict': {'images': B('images'),\n",
    "                      'masks': B('images')},\n",
    "    }\n",
    "    return pipeline_config"
   ]
  },
  {
   "cell_type": "code",
   "execution_count": null,
   "metadata": {
    "ExecuteTime": {
<<<<<<< HEAD
     "end_time": "2019-12-15T00:35:26.920651Z",
     "start_time": "2019-12-15T00:35:26.852107Z"
=======
     "end_time": "2019-12-23T09:21:08.522658Z",
     "start_time": "2019-12-23T09:21:08.479978Z"
>>>>>>> fe64b49a
    }
   },
   "outputs": [],
   "source": [
    "def get_pipeline(pipeline_config):\n",
    "    \"\"\" Pipeline config must contain 'model', 'model_config', 'feed_dict' keys. \"\"\"\n",
    "    vals = pipeline_config['feed_dict'].values()\n",
    "\n",
    "    pipeline = (Pipeline(config=pipeline_config)\n",
    "                .init_variable('loss_history', [])\n",
    "                .multiply(multiplier=1/255., preserve_type=False)\n",
    "                .to_array(channels='first', dtype='float32')\n",
    "                .init_model('dynamic', C('model'),\n",
    "                            'MODEL', config=C('model_config'))\n",
    "                .train_model('MODEL',\n",
    "#                              *vals,\n",
    "#                              feed_dict=C('feed_dict'),\n",
    "                             **pipeline_config['feed_dict'],\n",
    "                             fetches='loss',\n",
    "                             save_to=V('loss_history', mode='a'))\n",
    "                )\n",
    "    return pipeline"
   ]
  },
  {
   "cell_type": "code",
   "execution_count": null,
   "metadata": {
    "ExecuteTime": {
<<<<<<< HEAD
     "end_time": "2019-12-15T00:35:26.991018Z",
     "start_time": "2019-12-15T00:35:26.922428Z"
=======
     "end_time": "2019-12-23T09:21:08.556766Z",
     "start_time": "2019-12-23T09:21:08.524185Z"
>>>>>>> fe64b49a
    }
   },
   "outputs": [],
   "source": [
    "def run(task, model_class, config, description, batch_size=BATCH_SIZE, n_iters=N_ITERS):\n",
    "    if task.startswith('c'):\n",
    "        pipeline_config = get_classification_config(model_class, config)\n",
    "    elif task.startswith('s'):\n",
    "        pipeline_config = get_segmentation_config(model_class, config)\n",
    "        \n",
    "    train_pipeline = get_pipeline(pipeline_config) << mnist.train\n",
    "    _ = train_pipeline.run(batch_size, n_iters=n_iters, bar=True,\n",
    "                           bar_desc=W(V('loss_history')[-1].format('Loss is {:7.7}')))\n",
    "    \n",
    "    print('{} {} is done'.format(task, description))\n",
    "    return train_pipeline"
   ]
  },
  {
   "cell_type": "code",
   "execution_count": null,
   "metadata": {
    "ExecuteTime": {
<<<<<<< HEAD
     "end_time": "2019-12-15T00:35:27.060667Z",
     "start_time": "2019-12-15T00:35:26.993437Z"
=======
     "end_time": "2019-12-23T09:21:08.591066Z",
     "start_time": "2019-12-23T09:21:08.558190Z"
>>>>>>> fe64b49a
    }
   },
   "outputs": [],
   "source": [
    "def test(pipeline):\n",
    "    test_pipeline = (mnist.test.p\n",
    "                    .import_model('MODEL', pipeline)\n",
    "                    .init_variable('predictions')\n",
    "                    .init_variable('metrics', init_on_each_run=None) \n",
    "                    .to_array(channels='first', dtype='float32')\n",
    "                    .predict_model('MODEL',\n",
    "#                                    B.images,\n",
    "                                   feed_dict={'images': B.images, 'targets': B.labels},\n",
    "                                   fetches='predictions', save_to=V('predictions'))\n",
    "                    .gather_metrics('class', targets=B.labels, predictions=V('predictions'),\n",
    "                                    fmt='logits', axis=-1, save_to=V('metrics', mode='w'))\n",
    "                    .run(64, shuffle=True, n_epochs=1, drop_last=False, bar=False)\n",
    "    )\n",
    "    \n",
    "    metrics = test_pipeline.get_variable('metrics')\n",
    "    print('Accuracy is: {}'.format(metrics.evaluate('accuracy')))"
   ]
  },
  {
   "cell_type": "markdown",
   "metadata": {},
   "source": [
    "# Classification"
   ]
  },
  {
   "cell_type": "code",
   "execution_count": null,
   "metadata": {
    "ExecuteTime": {
<<<<<<< HEAD
     "end_time": "2019-12-15T00:35:33.434748Z",
     "start_time": "2019-12-15T00:35:27.068431Z"
=======
     "end_time": "2019-12-23T09:21:16.524729Z",
     "start_time": "2019-12-23T09:21:08.592739Z"
>>>>>>> fe64b49a
    }
   },
   "outputs": [],
   "source": [
    "config = {\n",
    "    'initial_block': {'layout': 'fa'*2,\n",
    "                      'units': [64, 128],},\n",
    "    'body': {'layout': 'fa'*2,\n",
    "             'units': [256, 512]},\n",
    "    'head': {'layout': 'faf',\n",
    "             'units': [600, 10]},\n",
    "}\n",
    "\n",
    "ppl = run('classification', TorchModel, config, 'simple fc', n_iters=50, batch_size=64)\n",
    "test(ppl)"
   ]
  },
  {
   "cell_type": "code",
   "execution_count": null,
   "metadata": {
    "ExecuteTime": {
<<<<<<< HEAD
     "end_time": "2019-12-15T00:35:34.184717Z",
     "start_time": "2019-12-15T00:35:33.438590Z"
=======
     "end_time": "2019-12-23T09:21:16.899973Z",
     "start_time": "2019-12-23T09:21:16.534134Z"
>>>>>>> fe64b49a
    }
   },
   "outputs": [],
   "source": [
    "config = {\n",
    "    'body/encoder/num_stages': 5,\n",
    "    'head': {'layout': 'f'}\n",
    "}\n",
    "\n",
    "ppl = run('classification', Encoder, config, 'encoder')"
   ]
  },
  {
   "cell_type": "code",
   "execution_count": null,
   "metadata": {
    "ExecuteTime": {
<<<<<<< HEAD
     "end_time": "2019-12-15T00:35:34.986133Z",
     "start_time": "2019-12-15T00:35:34.195290Z"
=======
     "end_time": "2019-12-23T09:21:17.280163Z",
     "start_time": "2019-12-23T09:21:16.909703Z"
>>>>>>> fe64b49a
    }
   },
   "outputs": [],
   "source": [
    "config = {\n",
    "    'initial_block': {'layout': 'fafaf', 'units': [128, 256, 10]},\n",
    "    'order': ['initial_block', ('ib_2', 'initial_block', TorchModel.initial_block)],\n",
    "    'loss': ['ce', 'ce'],\n",
    "    'decay': 'exp',\n",
    "    'n_iters': 25,\n",
    "    'train_steps': {'ts_1': {}, 'ts_2': {}},\n",
    "}\n",
    "\n",
    "ppl = run('classification', TorchModel, config, 'train steps and order')"
   ]
  },
  {
   "cell_type": "code",
   "execution_count": null,
   "metadata": {
    "ExecuteTime": {
<<<<<<< HEAD
     "end_time": "2019-12-15T00:35:35.608667Z",
     "start_time": "2019-12-15T00:35:34.991212Z"
=======
     "end_time": "2019-12-23T09:21:17.660101Z",
     "start_time": "2019-12-23T09:21:17.285440Z"
>>>>>>> fe64b49a
    }
   },
   "outputs": [],
   "source": [
    "config = {\n",
    "    'initial_block/inputs': ['images', 'images'],\n",
    "    # note that we can't directly assign this module to `initial_block`\n",
    "    'initial_block/module': Combine(op='+'),\n",
    "    'body/encoder': {'num_stages': 5},\n",
    "    'head': {'layout': 'faf', 'units': [50, 10]}\n",
    "}\n",
    "\n",
    "ppl = run('classification', Encoder, config, 'duo input')"
   ]
  },
  {
   "cell_type": "code",
   "execution_count": null,
   "metadata": {
    "ExecuteTime": {
<<<<<<< HEAD
     "end_time": "2019-12-15T00:35:41.815732Z",
     "start_time": "2019-12-15T00:35:35.616728Z"
=======
     "end_time": "2019-12-23T09:21:20.919574Z",
     "start_time": "2019-12-23T09:21:17.666438Z"
>>>>>>> fe64b49a
    }
   },
   "outputs": [],
   "source": [
    "config = {\n",
    "    'initial_block/filters': 6,\n",
    "    'body/encoder/blocks/n_reps': [1, 1, 2, 1],\n",
    "    'body/encoder/blocks/bottleneck': False,\n",
    "    'body/encoder/blocks/se': False,\n",
    "}\n",
    "\n",
    "ppl = run('classification', ResNet, config, 'resnet with config')"
   ]
  },
  {
   "cell_type": "code",
   "execution_count": null,
   "metadata": {
    "ExecuteTime": {
<<<<<<< HEAD
     "end_time": "2019-12-15T00:35:52.947652Z",
     "start_time": "2019-12-15T00:35:41.838008Z"
=======
     "end_time": "2019-12-23T09:21:29.747539Z",
     "start_time": "2019-12-23T09:21:20.922047Z"
    }
   },
   "outputs": [],
   "source": [
    "ppl = run('classification', ResNet18, {}, 'resnet18')\n",
    "ppl = run('classification', SEResNeXt18, {}, 'SE-resneXt18')\n",
    "# ppl = run('classification', DenseNet121, {}, 'DenseNet121')"
   ]
  },
  {
   "cell_type": "code",
   "execution_count": null,
   "metadata": {
    "ExecuteTime": {
     "end_time": "2019-12-23T09:21:32.764003Z",
     "start_time": "2019-12-23T09:21:29.756920Z"
    }
   },
   "outputs": [],
   "source": [
    "ppl = run('classification', VGG7, {}, 'vgg7')"
   ]
  },
  {
   "cell_type": "code",
   "execution_count": null,
   "metadata": {
    "ExecuteTime": {
     "end_time": "2019-12-23T09:21:32.844251Z",
     "start_time": "2019-12-23T09:21:32.773769Z"
>>>>>>> fe64b49a
    }
   },
   "outputs": [],
   "source": [
    "ppl.m('MODEL').model"
   ]
  },
  {
   "cell_type": "code",
   "execution_count": null,
   "metadata": {
    "ExecuteTime": {
     "end_time": "2019-12-23T09:21:35.858236Z",
     "start_time": "2019-12-23T09:21:32.854008Z"
    }
   },
   "outputs": [],
   "source": [
    "# reusing encoder from model from the previous cell\n",
    "config = {\n",
    "    'initial_block': ppl.m('MODEL').model.body.encoder,\n",
    "    'head' : {'layout': 'Vf'},\n",
    "}\n",
    "\n",
    "ppl = run('classification', TorchModel, config, 'reused encoder')"
   ]
  },
  {
   "cell_type": "code",
   "execution_count": null,
   "metadata": {
    "ExecuteTime": {
<<<<<<< HEAD
     "end_time": "2019-12-15T00:36:03.895081Z",
     "start_time": "2019-12-15T00:35:52.974482Z"
    }
   },
   "outputs": [],
   "source": [
    "# reusing encoder from model from the previous cell\n",
    "encoder = ppl.m('MODEL').get('encoder', from_start=True, wrap=True)\n",
    "config = {\n",
    "    'initial_block': encoder,\n",
    "    'head' : {'layout': 'Vf'},\n",
    "}\n",
    "\n",
    "ppl = run('classification', TorchModel, config, 'reused encoder')"
   ]
  },
  {
   "cell_type": "code",
   "execution_count": null,
   "metadata": {
    "ExecuteTime": {
     "end_time": "2019-12-15T00:36:12.204318Z",
     "start_time": "2019-12-15T00:36:03.900149Z"
=======
     "end_time": "2019-12-23T09:21:40.555646Z",
     "start_time": "2019-12-23T09:21:35.870860Z"
>>>>>>> fe64b49a
    }
   },
   "outputs": [],
   "source": [
    "import torchvision.models as models\n",
    "resnet18 = models.resnet18(pretrained=True)\n",
    "resnet18.fc = torch.nn.Identity()\n",
    "\n",
    "config = {\n",
    "    'initial_block': {'layout': 'cna',\n",
    "                      'filters': 3},\n",
    "    'body': resnet18,\n",
    "    'head': {'layout': 'Dnfaf',\n",
    "             'units': [50, 10],\n",
    "             'dropout_rate': 0.3,\n",
    "             'multisample': 0.3},\n",
    "}\n",
    "\n",
    "ppl = run('classification', TorchModel, config, 'pretrained resnet')"
   ]
  },
  {
   "cell_type": "markdown",
   "metadata": {},
   "source": [
    "# Segmentation"
   ]
  },
  {
   "cell_type": "code",
   "execution_count": null,
   "metadata": {
    "ExecuteTime": {
<<<<<<< HEAD
     "end_time": "2019-12-15T00:36:13.509223Z",
     "start_time": "2019-12-15T00:36:12.217249Z"
=======
     "end_time": "2019-12-23T09:21:41.173501Z",
     "start_time": "2019-12-23T09:21:40.564836Z"
>>>>>>> fe64b49a
    }
   },
   "outputs": [],
   "source": [
    "config = {\n",
    "    'initial_block': {'layout': 'cna', 'filters': 8},\n",
    "    'body/decoder/num_stages': 3,\n",
    "    'body/decoder/factor': [1, 1, 1],\n",
    "}\n",
    "\n",
    "ppl = run('segmentation', Decoder, config, 'decoder')"
   ]
  },
  {
   "cell_type": "code",
   "execution_count": null,
   "metadata": {
    "ExecuteTime": {
<<<<<<< HEAD
     "end_time": "2019-12-15T00:36:15.369499Z",
     "start_time": "2019-12-15T00:36:13.514842Z"
=======
     "end_time": "2019-12-23T09:21:42.206432Z",
     "start_time": "2019-12-23T09:21:41.185577Z"
>>>>>>> fe64b49a
    }
   },
   "outputs": [],
   "source": [
    "config = {\n",
    "    'step_on_each': 1,\n",
    "    'initial_block': {\n",
    "        'layout': 'cnaRp cnaRp tna+ tna+ BScna*+ cnac',\n",
    "        'filters': [16, 32, 32, 16, 'same', 8, 1],\n",
    "        'transposed_conv': {'kernel_size': 2, 'strides': 2},\n",
    "        'branch': {'layout': 'ca', 'filters': 'same'}\n",
    "    },\n",
    "}\n",
    "\n",
    "ppl = run('segmentation', TorchModel, config, 'hardcoded unet')"
   ]
  },
  {
   "cell_type": "code",
   "execution_count": null,
   "metadata": {
    "ExecuteTime": {
<<<<<<< HEAD
     "end_time": "2019-12-15T00:36:16.660519Z",
     "start_time": "2019-12-15T00:36:15.373504Z"
=======
     "end_time": "2019-12-23T09:21:42.962281Z",
     "start_time": "2019-12-23T09:21:42.211247Z"
>>>>>>> fe64b49a
    }
   },
   "outputs": [],
   "source": [
    "config = {\n",
    "    'body/encoder/num_stages': 2,\n",
    "    'body/embedding': {'base': ASPP, 'pyramid': (2, 4, 8)},\n",
    "}\n",
    "\n",
    "ppl = run('segmentation', EncoderDecoder, config, 'unet-like with ASPP')"
   ]
  },
  {
   "cell_type": "code",
   "execution_count": null,
   "metadata": {
    "ExecuteTime": {
<<<<<<< HEAD
     "end_time": "2019-12-15T00:36:19.053945Z",
     "start_time": "2019-12-15T00:36:16.666859Z"
=======
     "end_time": "2019-12-23T09:21:43.925992Z",
     "start_time": "2019-12-23T09:21:42.966804Z"
>>>>>>> fe64b49a
    },
    "scrolled": true
   },
   "outputs": [],
   "source": [
    "config = {\n",
    "    'initial_block/filters': 128,\n",
    "    'body/encoder/num_stages': 3,\n",
    "    'body/encoder/blocks/filters': 'same*2',\n",
    "    'body/embedding/filters': 'same',\n",
    "    'body/decoder/blocks/filters': 'same//2',\n",
    "}\n",
    "\n",
    "ppl = run('segmentation', UNet, config, 'unet')\n",
    "# ppl = run('segmentation', ResUNet, config, 'unet with residual blocks')"
   ]
  },
  {
   "cell_type": "code",
   "execution_count": null,
   "metadata": {
    "ExecuteTime": {
<<<<<<< HEAD
     "end_time": "2019-12-15T00:36:24.375511Z",
     "start_time": "2019-12-15T00:36:19.225364Z"
=======
     "end_time": "2019-12-23T09:21:47.693196Z",
     "start_time": "2019-12-23T09:21:43.928717Z"
>>>>>>> fe64b49a
    }
   },
   "outputs": [],
   "source": [
    "config = {\n",
    "    'initial_block/filters': 16,\n",
    "    'body/encoder/num_stages': 2,\n",
    "    'body/embedding/filters': 6,\n",
    "    'body/decoder/blocks/filters': 6,\n",
    "}\n",
    "\n",
    "ppl = run('segmentation', DenseUNet, config, 'unet with dense blocks')"
   ]
  },
  {
   "cell_type": "code",
   "execution_count": null,
   "metadata": {
    "ExecuteTime": {
<<<<<<< HEAD
     "end_time": "2019-12-15T00:36:26.808947Z",
     "start_time": "2019-12-15T00:36:24.383464Z"
=======
     "end_time": "2019-12-23T09:21:49.296715Z",
     "start_time": "2019-12-23T09:21:47.696441Z"
>>>>>>> fe64b49a
    }
   },
   "outputs": [],
   "source": [
    "config = {\n",
    "    'body/encoder/base_model': ResNet18,\n",
    "    'body/encoder/base_model_kwargs/blocks/filters': 7, \n",
    "    'body/decoder/blocks/filters': 'same//4'\n",
    "}\n",
    "\n",
    "ppl = run('segmentation', EncoderDecoder, config, 'encoder-decoder with resnet18 backbone')"
   ]
  },
  {
   "cell_type": "code",
   "execution_count": null,
   "metadata": {
    "ExecuteTime": {
<<<<<<< HEAD
     "end_time": "2019-12-15T00:36:26.953368Z",
     "start_time": "2019-12-15T00:36:26.824978Z"
=======
     "end_time": "2019-12-23T09:21:49.348307Z",
     "start_time": "2019-12-23T09:21:49.301436Z"
>>>>>>> fe64b49a
    }
   },
   "outputs": [],
   "source": [
    "ppl.m('MODEL').info"
   ]
  },
  {
   "cell_type": "code",
   "execution_count": null,
   "metadata": {
    "ExecuteTime": {
<<<<<<< HEAD
     "end_time": "2019-12-15T00:36:47.210556Z",
     "start_time": "2019-12-15T00:36:47.171791Z"
=======
     "end_time": "2019-12-23T09:21:49.424764Z",
     "start_time": "2019-12-23T09:21:49.361776Z"
>>>>>>> fe64b49a
    }
   },
   "outputs": [],
   "source": [
    "ppl.m('MODEL').model"
   ]
  }
 ],
 "metadata": {
  "kernelspec": {
   "display_name": "Python 3",
   "language": "python",
   "name": "python3"
  },
  "language_info": {
   "codemirror_mode": {
    "name": "ipython",
    "version": 3
   },
   "file_extension": ".py",
   "mimetype": "text/x-python",
   "name": "python",
   "nbconvert_exporter": "python",
   "pygments_lexer": "ipython3",
   "version": "3.7.3"
  },
  "varInspector": {
   "cols": {
    "lenName": 16,
    "lenType": 16,
    "lenVar": 40
   },
   "kernels_config": {
    "python": {
     "delete_cmd_postfix": "",
     "delete_cmd_prefix": "del ",
     "library": "var_list.py",
     "varRefreshCmd": "print(var_dic_list())"
    },
    "r": {
     "delete_cmd_postfix": ") ",
     "delete_cmd_prefix": "rm(",
     "library": "var_list.r",
     "varRefreshCmd": "cat(var_dic_list()) "
    }
   },
   "types_to_exclude": [
    "module",
    "function",
    "builtin_function_or_method",
    "instance",
    "_Feature"
   ],
   "window_display": false
  }
 },
 "nbformat": 4,
 "nbformat_minor": 2
}<|MERGE_RESOLUTION|>--- conflicted
+++ resolved
@@ -5,13 +5,8 @@
    "execution_count": null,
    "metadata": {
     "ExecuteTime": {
-<<<<<<< HEAD
-     "end_time": "2019-12-15T00:35:24.698489Z",
-     "start_time": "2019-12-15T00:35:21.282109Z"
-=======
      "end_time": "2019-12-23T09:21:07.059104Z",
      "start_time": "2019-12-23T09:21:05.392983Z"
->>>>>>> fe64b49a
     }
    },
    "outputs": [],
@@ -47,13 +42,8 @@
    "execution_count": null,
    "metadata": {
     "ExecuteTime": {
-<<<<<<< HEAD
-     "end_time": "2019-12-15T00:35:26.754825Z",
-     "start_time": "2019-12-15T00:35:24.701534Z"
-=======
      "end_time": "2019-12-23T09:21:08.440049Z",
      "start_time": "2019-12-23T09:21:07.061211Z"
->>>>>>> fe64b49a
     }
    },
    "outputs": [],
@@ -73,13 +63,8 @@
    "execution_count": null,
    "metadata": {
     "ExecuteTime": {
-<<<<<<< HEAD
-     "end_time": "2019-12-15T00:35:26.846666Z",
-     "start_time": "2019-12-15T00:35:26.758057Z"
-=======
      "end_time": "2019-12-23T09:21:08.474927Z",
      "start_time": "2019-12-23T09:21:08.442470Z"
->>>>>>> fe64b49a
     }
    },
    "outputs": [],
@@ -130,13 +115,8 @@
    "execution_count": null,
    "metadata": {
     "ExecuteTime": {
-<<<<<<< HEAD
-     "end_time": "2019-12-15T00:35:26.920651Z",
-     "start_time": "2019-12-15T00:35:26.852107Z"
-=======
      "end_time": "2019-12-23T09:21:08.522658Z",
      "start_time": "2019-12-23T09:21:08.479978Z"
->>>>>>> fe64b49a
     }
    },
    "outputs": [],
@@ -166,13 +146,8 @@
    "execution_count": null,
    "metadata": {
     "ExecuteTime": {
-<<<<<<< HEAD
-     "end_time": "2019-12-15T00:35:26.991018Z",
-     "start_time": "2019-12-15T00:35:26.922428Z"
-=======
      "end_time": "2019-12-23T09:21:08.556766Z",
      "start_time": "2019-12-23T09:21:08.524185Z"
->>>>>>> fe64b49a
     }
    },
    "outputs": [],
@@ -196,13 +171,8 @@
    "execution_count": null,
    "metadata": {
     "ExecuteTime": {
-<<<<<<< HEAD
-     "end_time": "2019-12-15T00:35:27.060667Z",
-     "start_time": "2019-12-15T00:35:26.993437Z"
-=======
      "end_time": "2019-12-23T09:21:08.591066Z",
      "start_time": "2019-12-23T09:21:08.558190Z"
->>>>>>> fe64b49a
     }
    },
    "outputs": [],
@@ -238,13 +208,8 @@
    "execution_count": null,
    "metadata": {
     "ExecuteTime": {
-<<<<<<< HEAD
-     "end_time": "2019-12-15T00:35:33.434748Z",
-     "start_time": "2019-12-15T00:35:27.068431Z"
-=======
      "end_time": "2019-12-23T09:21:16.524729Z",
      "start_time": "2019-12-23T09:21:08.592739Z"
->>>>>>> fe64b49a
     }
    },
    "outputs": [],
@@ -267,13 +232,8 @@
    "execution_count": null,
    "metadata": {
     "ExecuteTime": {
-<<<<<<< HEAD
-     "end_time": "2019-12-15T00:35:34.184717Z",
-     "start_time": "2019-12-15T00:35:33.438590Z"
-=======
      "end_time": "2019-12-23T09:21:16.899973Z",
      "start_time": "2019-12-23T09:21:16.534134Z"
->>>>>>> fe64b49a
     }
    },
    "outputs": [],
@@ -291,13 +251,8 @@
    "execution_count": null,
    "metadata": {
     "ExecuteTime": {
-<<<<<<< HEAD
-     "end_time": "2019-12-15T00:35:34.986133Z",
-     "start_time": "2019-12-15T00:35:34.195290Z"
-=======
      "end_time": "2019-12-23T09:21:17.280163Z",
      "start_time": "2019-12-23T09:21:16.909703Z"
->>>>>>> fe64b49a
     }
    },
    "outputs": [],
@@ -319,13 +274,8 @@
    "execution_count": null,
    "metadata": {
     "ExecuteTime": {
-<<<<<<< HEAD
-     "end_time": "2019-12-15T00:35:35.608667Z",
-     "start_time": "2019-12-15T00:35:34.991212Z"
-=======
      "end_time": "2019-12-23T09:21:17.660101Z",
      "start_time": "2019-12-23T09:21:17.285440Z"
->>>>>>> fe64b49a
     }
    },
    "outputs": [],
@@ -346,13 +296,8 @@
    "execution_count": null,
    "metadata": {
     "ExecuteTime": {
-<<<<<<< HEAD
-     "end_time": "2019-12-15T00:35:41.815732Z",
-     "start_time": "2019-12-15T00:35:35.616728Z"
-=======
      "end_time": "2019-12-23T09:21:20.919574Z",
      "start_time": "2019-12-23T09:21:17.666438Z"
->>>>>>> fe64b49a
     }
    },
    "outputs": [],
@@ -372,10 +317,6 @@
    "execution_count": null,
    "metadata": {
     "ExecuteTime": {
-<<<<<<< HEAD
-     "end_time": "2019-12-15T00:35:52.947652Z",
-     "start_time": "2019-12-15T00:35:41.838008Z"
-=======
      "end_time": "2019-12-23T09:21:29.747539Z",
      "start_time": "2019-12-23T09:21:20.922047Z"
     }
@@ -408,7 +349,6 @@
     "ExecuteTime": {
      "end_time": "2019-12-23T09:21:32.844251Z",
      "start_time": "2019-12-23T09:21:32.773769Z"
->>>>>>> fe64b49a
     }
    },
    "outputs": [],
@@ -441,34 +381,8 @@
    "execution_count": null,
    "metadata": {
     "ExecuteTime": {
-<<<<<<< HEAD
-     "end_time": "2019-12-15T00:36:03.895081Z",
-     "start_time": "2019-12-15T00:35:52.974482Z"
-    }
-   },
-   "outputs": [],
-   "source": [
-    "# reusing encoder from model from the previous cell\n",
-    "encoder = ppl.m('MODEL').get('encoder', from_start=True, wrap=True)\n",
-    "config = {\n",
-    "    'initial_block': encoder,\n",
-    "    'head' : {'layout': 'Vf'},\n",
-    "}\n",
-    "\n",
-    "ppl = run('classification', TorchModel, config, 'reused encoder')"
-   ]
-  },
-  {
-   "cell_type": "code",
-   "execution_count": null,
-   "metadata": {
-    "ExecuteTime": {
-     "end_time": "2019-12-15T00:36:12.204318Z",
-     "start_time": "2019-12-15T00:36:03.900149Z"
-=======
      "end_time": "2019-12-23T09:21:40.555646Z",
      "start_time": "2019-12-23T09:21:35.870860Z"
->>>>>>> fe64b49a
     }
    },
    "outputs": [],
@@ -502,13 +416,8 @@
    "execution_count": null,
    "metadata": {
     "ExecuteTime": {
-<<<<<<< HEAD
-     "end_time": "2019-12-15T00:36:13.509223Z",
-     "start_time": "2019-12-15T00:36:12.217249Z"
-=======
      "end_time": "2019-12-23T09:21:41.173501Z",
      "start_time": "2019-12-23T09:21:40.564836Z"
->>>>>>> fe64b49a
     }
    },
    "outputs": [],
@@ -527,13 +436,8 @@
    "execution_count": null,
    "metadata": {
     "ExecuteTime": {
-<<<<<<< HEAD
-     "end_time": "2019-12-15T00:36:15.369499Z",
-     "start_time": "2019-12-15T00:36:13.514842Z"
-=======
      "end_time": "2019-12-23T09:21:42.206432Z",
      "start_time": "2019-12-23T09:21:41.185577Z"
->>>>>>> fe64b49a
     }
    },
    "outputs": [],
@@ -556,13 +460,8 @@
    "execution_count": null,
    "metadata": {
     "ExecuteTime": {
-<<<<<<< HEAD
-     "end_time": "2019-12-15T00:36:16.660519Z",
-     "start_time": "2019-12-15T00:36:15.373504Z"
-=======
      "end_time": "2019-12-23T09:21:42.962281Z",
      "start_time": "2019-12-23T09:21:42.211247Z"
->>>>>>> fe64b49a
     }
    },
    "outputs": [],
@@ -580,13 +479,8 @@
    "execution_count": null,
    "metadata": {
     "ExecuteTime": {
-<<<<<<< HEAD
-     "end_time": "2019-12-15T00:36:19.053945Z",
-     "start_time": "2019-12-15T00:36:16.666859Z"
-=======
      "end_time": "2019-12-23T09:21:43.925992Z",
      "start_time": "2019-12-23T09:21:42.966804Z"
->>>>>>> fe64b49a
     },
     "scrolled": true
    },
@@ -609,13 +503,8 @@
    "execution_count": null,
    "metadata": {
     "ExecuteTime": {
-<<<<<<< HEAD
-     "end_time": "2019-12-15T00:36:24.375511Z",
-     "start_time": "2019-12-15T00:36:19.225364Z"
-=======
      "end_time": "2019-12-23T09:21:47.693196Z",
      "start_time": "2019-12-23T09:21:43.928717Z"
->>>>>>> fe64b49a
     }
    },
    "outputs": [],
@@ -635,13 +524,8 @@
    "execution_count": null,
    "metadata": {
     "ExecuteTime": {
-<<<<<<< HEAD
-     "end_time": "2019-12-15T00:36:26.808947Z",
-     "start_time": "2019-12-15T00:36:24.383464Z"
-=======
      "end_time": "2019-12-23T09:21:49.296715Z",
      "start_time": "2019-12-23T09:21:47.696441Z"
->>>>>>> fe64b49a
     }
    },
    "outputs": [],
@@ -660,13 +544,8 @@
    "execution_count": null,
    "metadata": {
     "ExecuteTime": {
-<<<<<<< HEAD
-     "end_time": "2019-12-15T00:36:26.953368Z",
-     "start_time": "2019-12-15T00:36:26.824978Z"
-=======
      "end_time": "2019-12-23T09:21:49.348307Z",
      "start_time": "2019-12-23T09:21:49.301436Z"
->>>>>>> fe64b49a
     }
    },
    "outputs": [],
@@ -679,13 +558,8 @@
    "execution_count": null,
    "metadata": {
     "ExecuteTime": {
-<<<<<<< HEAD
-     "end_time": "2019-12-15T00:36:47.210556Z",
-     "start_time": "2019-12-15T00:36:47.171791Z"
-=======
      "end_time": "2019-12-23T09:21:49.424764Z",
      "start_time": "2019-12-23T09:21:49.361776Z"
->>>>>>> fe64b49a
     }
    },
    "outputs": [],
