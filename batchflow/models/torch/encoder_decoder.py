--- conflicted
+++ resolved
@@ -157,11 +157,7 @@
 
                     if skip and (i < len(inputs) - 2):
                         layer = Combine(inputs=[x, inputs[-i - 3]], **args)
-<<<<<<< HEAD
-                        x = layer([inputs[-i - 3], x])
-=======
                         x = layer([x, inputs[-i - 3]])
->>>>>>> 580a146f
                         self.decoder_c.append(layer)
                 else:
                     raise ValueError('Unknown letter in order {}, use one of ("b", "u", "c")'.format(letter))
