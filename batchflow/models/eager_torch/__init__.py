""" Eagerly! """
from .base import EagerTorch
from .encoder_decoder import Encoder, Decoder, EncoderDecoder, AutoEncoder, VariationalAutoEncoder
<<<<<<< HEAD
from .resnet import ResNet, ResNet18, ResNet34, ResNet50, ResNet101, ResNet152
from .unet import UNet
=======
from .resnet import ResNet, ResNet18, ResNet34, ResNet50, ResNet101, ResNet152 \
                    ResNeXt18, ResNeXt34, ResNeXt50, ResNeXt101, ResNeXt152, \
                    SEResNet18, SEResNet34, SEResNet50, SEResNet101, SEResNet152 \
                    SEResNeXt18, SEResNeXt34, SEResNeXt50, SEResNeXt101, SEResNeXt152
>>>>>>> bda5ed72
from .utils import get_shape, get_num_channels, get_num_dims, calc_padding, unpack_fn_from_config<|MERGE_RESOLUTION|>--- conflicted
+++ resolved
@@ -1,13 +1,9 @@
 """ Eagerly! """
 from .base import EagerTorch
 from .encoder_decoder import Encoder, Decoder, EncoderDecoder, AutoEncoder, VariationalAutoEncoder
-<<<<<<< HEAD
-from .resnet import ResNet, ResNet18, ResNet34, ResNet50, ResNet101, ResNet152
-from .unet import UNet
-=======
 from .resnet import ResNet, ResNet18, ResNet34, ResNet50, ResNet101, ResNet152 \
                     ResNeXt18, ResNeXt34, ResNeXt50, ResNeXt101, ResNeXt152, \
                     SEResNet18, SEResNet34, SEResNet50, SEResNet101, SEResNet152 \
                     SEResNeXt18, SEResNeXt34, SEResNeXt50, SEResNeXt101, SEResNeXt152
->>>>>>> bda5ed72
+from .unet import UNet
 from .utils import get_shape, get_num_channels, get_num_dims, calc_padding, unpack_fn_from_config