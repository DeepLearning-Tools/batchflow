""" Dataset """
import copy as deepcopy
import numpy as np
from .base import Baseset
from .batch import Batch
from .dsindex import DatasetIndex
from .pipeline import Pipeline


class Dataset(Baseset):
    """
    The Dataset holds an index of all data items
    (e.g. customers, transactions, etc)
    and a specific action class to process a small subset of data (batch).

    Attributes
    ----------
    batch_class : Batch

    index : DatasetIndex or FilesIndex

    indices : class:`numpy.ndarray`
        an array with the indices

    is_split: bool
        True if dataset has been split into train / test / validation subsets

    p : Pipeline
        Actions which will be applied to this dataset

    preloaded : data-type
        For small dataset it could be convenient to preload data at first

    train : Dataset
        The train part of this dataset. It appears after splitting

    test : Dataset
        The test part of this dataset. It appears after splitting

    validation : Dataset
        The validation part of this dataset. It appears after splitting
    """
    def __init__(self, index, batch_class=Batch, preloaded=None, *args, **kwargs):
<<<<<<< HEAD
        if batch_class is not Batch and not issubclass(batch_class, Batch):
            raise TypeError("batch_class should be inherited from Batch", batch_class)

=======
        """ Create Dataset

            Parameters
            ----------
            index : DatasetIndex or FilesIndex or int
                Stores an index for a dataset

            batch_class : Batch or inherited-from-Batch
                Batch class holds the data and contains processing functions

            preloaded : data-type
                For smaller dataset it might be convenient to preload all data at once
                As a result, all created batches will contain a portion of some_data.
        """
>>>>>>> ec85d4a1
        super().__init__(index, *args, **kwargs)
        self.batch_class = batch_class
        self.preloaded = preloaded

    @classmethod
<<<<<<< HEAD
    def from_dataset(cls, dataset, index, batch_class=None, copy=False):
        """ Create Dataset from another dataset with new index
        (usually a subset of the source dataset index)
=======
    def from_dataset(cls, dataset, index, batch_class=None):
        """ Create Dataset object from another dataset with a new index
            (usually a subset of the source dataset index)

            Parameters
            ----------
            dataset : Dataset
                Source dataset

            index : DatasetIndex
                Set of items from source dataset which should be in the new Dataset

            batch_class : Batch
                type of Batch for the new Dataset

            Returns
            -------
            Dataset
>>>>>>> ec85d4a1
        """
        if (batch_class is None or (batch_class == dataset.batch_class)) and cls._is_same_index(index, dataset.index):
            if not copy:
                return dataset
        bcl = batch_class if batch_class is not None else dataset.batch_class
        return cls(index, batch_class=bcl, preloaded=dataset.preloaded)

    def __copy__(self):
        return self.from_dataset(self, self.index, copy=True)

    def __getattr__(self, name):
        if name[:2] == 'cv' and name[2:].isdigit():
            raise AttributeError("To access cross-validation call cv_split() first.")

    @staticmethod
    def build_index(index):
        """ Check if instance of the index is DatasetIndex
            if it is not - create DatasetIndex from input index

            Parameters
            ----------
            index : DatasetIndex or any

            Returns
            -------
            DatasetIndex
        """
        if isinstance(index, DatasetIndex):
            return index
        return DatasetIndex(index)

    @staticmethod
    def _is_same_index(index1, index2):
        """ Check if index1 and index2 are equals

            Parameters
            ----------
            index1 : DatasetIndex

            index2 : DatasetIndex

            Returns
            -------
            bool
        """
        return (isinstance(index1, type(index2)) or isinstance(index2, type(index1))) and \
               index1.indices.shape == index2.indices.shape and \
               np.all(index1.indices == index2.indices)

    def create_subset(self, index):
<<<<<<< HEAD
        """ Create a dataset based on the given subset of indices """
        return type(self).from_dataset(self, self.index.create_subset(index))
=======
        """ Create a dataset based on the given subset of indices

            Parameters
            ----------
            index : DatasetIndex

            Returns
            -------
            Dataset

            Raises
            ------
            IndexError
                When a user wants to create a subset from source dataset it is necessary to be confident
                that the index of new subset lies in the range of source dataset's index.
                If the index lies out of the source dataset index's range, the IndexError raises.

        """
        if not np.isin(index.indices, self.indices).all():
            raise IndexError
        return type(self).from_dataset(self, index)
>>>>>>> ec85d4a1

    def create_batch(self, index, pos=False, *args, **kwargs):
        """ Create a batch from given indices.

            Parameters
            ----------
            index : DatasetIndex
                DatasetIndex object which consists of mast be included to the batch elements

            pos : bool
                Flag, which shows does index contain positions of elements or indices

            Returns
            -------
            Batch

            Notes
            -----
            if `pos` is `False`, then `index` should contain the indices
            that should be included in the batch
            otherwise `index` should contain their positions in the current index
        """
        if not isinstance(index, DatasetIndex):
            index = self.index.create_batch(index, pos, *args, **kwargs)
        return self.batch_class(index, preloaded=self.preloaded, **kwargs)

    def pipeline(self, config=None):
        """ Start a new data processing workflow

            Parameters
            ----------
            config : Config or dict
                Config lets you initialize variables in the Pipeline object, e.g. for the augmentation task
                https://analysiscenter.github.io/batchflow/intro/pipeline.html#initializing-a-variable

            Returns
            -------
            Pipeline
        """
        return Pipeline(self, config=config)

    @property
    def p(self):
        """A short alias for `pipeline()` """
        return self.pipeline()

    def __rshift__(self, other):
        """
            Parameters
            ----------
            other : Pipeline

            Returns
            -------
            Pipeline
                Pipeline object which now has Dataset object as attribute

            Raises
            ------
            TypeError
                If the type of other is not a Pipeline
        """
        if not isinstance(other, Pipeline):
            raise TypeError("Pipeline is expected, but got %s. Use as dataset >> pipeline" % type(other))
        return other << self

    def cv_split(self, method='kfold', n_splits=5, shuffle=False):
        """ Create datasets for cross-validation

        Datasets are available as `cv0`, `cv1` and so on.
        They already split into train and test parts.

        Parameters
        ----------
        method : {'kfold'}
            a plitting method (only `kfold` is supported)

        n_splits : int
            a number of folds

        shuffle : bool, int, class:`numpy.random.RandomState` or callable
            specifies the order of items, could be:

            - bool - if `False`, items go sequentionally, one after another as they appear in the index.
                if `True`, items are shuffled randomly before each epoch.

            - int - a seed number for a random shuffle.

            - :class:`numpy.random.RandomState` instance.

            - callable - a function which takes an array of item indices in the initial order
                (as they appear in the index) and returns the order of items.

        Examples
        --------

        ::

            dataset = Dataset(10)
            dataset.cv_split(n_splits=3)
            print(dataset.cv0.test.indices) # [0, 1, 2, 3]
            print(dataset.cv1.test.indices) # [4, 5, 6]
            print(dataset.cv2.test.indices) # [7, 8, 9]
        """
        order = self.index.shuffle(shuffle)

        if method == 'kfold':
            splits = self._split_kfold(n_splits, order)
        else:
            raise ValueError("Unknown split method:", method)

        for i in range(n_splits):
            test_indices = splits[i]
            train_splits = list(set(range(n_splits)) - {i})
            train_indices = np.concatenate(np.asarray(splits)[train_splits])

            setattr(self, 'cv'+str(i), deepcopy.copy(self))
            cv_dataset = getattr(self, 'cv'+str(i))
            cv_dataset.train = self.create_subset(train_indices)
            cv_dataset.test = self.create_subset(test_indices)


    def _split_kfold(self, n_splits, order):
        split_sizes = np.full(n_splits, len(order) // n_splits, dtype=np.int)
        split_sizes[:len(order) % n_splits] += 1
        current = 0
        splits = []
        for split_size in split_sizes:
            start, stop = current, current + split_size
            splits.append(self.indices[order[start:stop]])
            current = stop
        return splits<|MERGE_RESOLUTION|>--- conflicted
+++ resolved
@@ -41,11 +41,6 @@
         The validation part of this dataset. It appears after splitting
     """
     def __init__(self, index, batch_class=Batch, preloaded=None, *args, **kwargs):
-<<<<<<< HEAD
-        if batch_class is not Batch and not issubclass(batch_class, Batch):
-            raise TypeError("batch_class should be inherited from Batch", batch_class)
-
-=======
         """ Create Dataset
 
             Parameters
@@ -60,18 +55,14 @@
                 For smaller dataset it might be convenient to preload all data at once
                 As a result, all created batches will contain a portion of some_data.
         """
->>>>>>> ec85d4a1
+        if batch_class is not Batch and not issubclass(batch_class, Batch):
+            raise TypeError("batch_class should be inherited from Batch", batch_class)
+
         super().__init__(index, *args, **kwargs)
         self.batch_class = batch_class
         self.preloaded = preloaded
 
-    @classmethod
-<<<<<<< HEAD
     def from_dataset(cls, dataset, index, batch_class=None, copy=False):
-        """ Create Dataset from another dataset with new index
-        (usually a subset of the source dataset index)
-=======
-    def from_dataset(cls, dataset, index, batch_class=None):
         """ Create Dataset object from another dataset with a new index
             (usually a subset of the source dataset index)
 
@@ -83,13 +74,15 @@
             index : DatasetIndex
                 Set of items from source dataset which should be in the new Dataset
 
-            batch_class : Batch
-                type of Batch for the new Dataset
+            batch_class : type
+                a subclass of Batch class
+
+            copy : bool
+                whether to copy the dataset or use it wherever possible
 
             Returns
             -------
             Dataset
->>>>>>> ec85d4a1
         """
         if (batch_class is None or (batch_class == dataset.batch_class)) and cls._is_same_index(index, dataset.index):
             if not copy:
@@ -140,10 +133,6 @@
                np.all(index1.indices == index2.indices)
 
     def create_subset(self, index):
-<<<<<<< HEAD
-        """ Create a dataset based on the given subset of indices """
-        return type(self).from_dataset(self, self.index.create_subset(index))
-=======
         """ Create a dataset based on the given subset of indices
 
             Parameters
@@ -164,8 +153,7 @@
         """
         if not np.isin(index.indices, self.indices).all():
             raise IndexError
-        return type(self).from_dataset(self, index)
->>>>>>> ec85d4a1
+        return type(self).from_dataset(self, self.index.create_subset(index))
 
     def create_batch(self, index, pos=False, *args, **kwargs):
         """ Create a batch from given indices.
