"""
Shelhamer E. et al "`Fully Convolutional Networks for Semantic Segmentation
<https://arxiv.org/abs/1605.06211>`_"
"""
import tensorflow as tf

from . import TFModel, VGG16
from .layers import conv_block


class FCN(TFModel):
    """ Base Fully convolutional network (FCN) """
    @classmethod
    def default_config(cls):
        config = TFModel.default_config()

        config['common']['dropout_rate'] = .5
        config['input_block']['base_network'] = VGG16
        config['body']['filters'] = 100
        config['body']['upsample'] = dict(layout='t', kernel_size=4)
        config['head']['upsample'] = dict(layout='t')

        return config

    def build_config(self, names=None):
        config = super().build_config(names)

        config['body']['num_classes'] = self.num_classes('targets')
        config['head']['num_classes'] = self.num_classes('targets')
        config['head']['targets'] = self.targets

        return config

    @classmethod
    def input_block(cls, inputs, base_network, name='input_block', **kwargs):
        """ Base network

        Parameters
        ----------
        inputs : tf.Tensor
            input tensor
        base_network : class
            base network class
        name : str
            scope name

        Returns
        -------
        tf.Tensor
        """
        with tf.variable_scope(name):
            x = base_network.input_block(inputs, name='input_block', **kwargs)
            x = base_network.body(x, name='body', **kwargs)
        return x

    @classmethod
    def body(cls, inputs, name='body', **kwargs):
        """ Base layers

        Parameters
        ----------
        inputs : tf.Tensor
            input tensor

        Returns
        -------
        tf.Tensor
        """
        raise NotImplementedError()

    @classmethod
    def head(cls, inputs, targets, num_classes, name='head', **kwargs):
        """ Base layers

        Parameters
        ----------
        inputs : tf.Tensor
            input tensor
        targets : tf.Tensor
            the tensor with source images (provide the shape to upsample to)
        num_classes : int
            number of classes

        Returns
        -------
        tf.Tensor
        """
        kwargs = cls.fill_params('head', **kwargs)
        upsample_args = cls.pop('upsample', kwargs)

        x = cls.upsample(inputs, filters=num_classes, name=name, **upsample_args)
        x = cls.crop(x, targets, kwargs.get('data_format'))
        return x


class FCN32(FCN):
    """  Fully convolutional network (FCN32)

    **Configuration**

    inputs : dict
        dict with keys 'images' and 'masks' (see :meth:`._make_inputs`)

    input_block : dict
        base_network : class
            base network (VGG16 by default)

    body : dict
        filters : int
            number of filters in convolutions after base network (default=100)
        upsample : dict
            upsampling parameters (default={factor:2, layout:t, kernel_size:4)

    head : dict
        upsample : dict
            upsampling parameters (default={factor:32, layout:t, kernel_size:64)
    """
    @classmethod
    def default_config(cls):
        config = FCN.default_config()
        config['head']['upsample'].update(dict(factor=32, kernel_size=64))
        config['body'].update(dict(layout='cnad cnad', dropout_rate=.5, kernel_size=[7, 1]))
        return config

    @classmethod
    def body(cls, inputs, num_classes, name='body', **kwargs):
        """ Base layers

        Parameters
        ----------
        inputs : tf.Tensor
            input tensor
        num_classes : int
            number of classes

        Returns
        -------
        tf.Tensor
        """
        _ = num_classes
        kwargs = cls.fill_params('body', **kwargs)
        return conv_block(inputs, name=name, **kwargs)


class FCN16(FCN):
    """  Fully convolutional network (FCN16)

    **Configuration**

    inputs : dict
        dict with keys 'images' and 'masks' (see :meth:`._make_inputs`)

    input_block : dict
        base_network : class
            base network (VGG16 by default)
        skip_name : str
            tensor name for the skip connection.
            Default='block-3/output:0' for VGG16.

    body : dict
        filters : int
            number of filters in convolutions after base network (default=100)
        upsample : dict
            upsampling parameters (default={factor:2, layout:t, kernel_size:4)

    head : dict
        upsample : dict
            upsampling parameters (default={factor:16, layout:t, kernel_size:32)
    """
    @classmethod
    def default_config(cls):
        config = FCN.default_config()
        config['head']['upsample'].update(dict(factor=16, kernel_size=32))
        config['input_block']['skip_name'] = '/input_block/body/block-3/output:0'
        return config

    @classmethod
    def input_block(cls, inputs, name='input_block', **kwargs):
        kwargs = cls.fill_params('input_block', **kwargs)

        x = FCN.input_block(inputs, name=name, **kwargs)
        skip_name = tf.get_default_graph().get_name_scope() + kwargs['skip_name']
        skip = tf.get_default_graph().get_tensor_by_name(skip_name)
        return x, skip

    @classmethod
    def body(cls, inputs, num_classes, name='body', **kwargs):
        """ Base layers

        Parameters
        ----------
        inputs : tf.Tensor
            two input tensors
        num_classes : int
            number of classes

        Returns
        -------
        tf.Tensor
        """
        kwargs = cls.fill_params('body', **kwargs)
        filters, upsample_args = cls.pop(['filters', 'upsample'], kwargs)

        with tf.variable_scope(name):
            x, skip = inputs
            x = FCN32.body(x, filters=filters, num_classes=num_classes, name='fcn32', **kwargs)
<<<<<<< HEAD
            x = conv_block(x, 't', filters=num_classes, kernel_size=kernel, name='fcn32_2', strides=2, **kwargs)
            skip = conv_block(skip, 'c', filters=num_classes, kernel_size=1, name='pool', **kwargs)
=======
            x = cls.upsample(x, factor=2, filters=num_classes, name='fcn32_upsample', **upsample_args)

            skip = conv_block(skip, 'c', filters=num_classes, kernel_size=1, name='pool4', **kwargs)
>>>>>>> 629711c9
            x = cls.crop(x, skip, kwargs.get('data_format'))
            output = tf.add(x, skip, name='output')
        return output


class FCN8(FCN):
    """  Fully convolutional network (FCN8)

    **Configuration**

    inputs : dict
        dict with keys 'images' and 'masks' (see :meth:`._make_inputs`)

    input_block : dict
        base_network : class
            base network (VGG16 by default)
        skip1_name : str
            tensor name for the first skip connection.
            Default='block-3/output:0' for VGG16.
        skip2_name : str
            tensor name for the second skip connection.
            Default='block-2/output:0' for VGG16.

    body : dict
        filters : int
            number of filters in convolutions after base network (default=100)
        upsample : dict
            upsampling parameters (default={factor:2, layout:t, kernel_size:4)

    head : dict
        upsample : dict
            upsampling parameters (default={factor:8, layout:t, kernel_size:16)
    """
    @classmethod
    def default_config(cls):
        config = FCN.default_config()
        config['head']['upsample'].update(dict(factor=8, kernel_size=16))
        config['input_block']['skip1_name'] = '/input_block/body/block-3/output:0'
        config['input_block']['skip2_name'] = '/input_block/body/block-2/output:0'
        return config

    @classmethod
    def input_block(cls, inputs, name='input_block', **kwargs):
        kwargs = cls.fill_params('input_block', **kwargs)
        x = FCN.input_block(inputs, name=name, **kwargs)
        skip1_name = tf.get_default_graph().get_name_scope() + kwargs['skip1_name']
        skip1 = tf.get_default_graph().get_tensor_by_name(skip1_name)
        skip2_name = tf.get_default_graph().get_name_scope() + kwargs['skip2_name']
        skip2 = tf.get_default_graph().get_tensor_by_name(skip2_name)
        return x, skip1, skip2

    @classmethod
    def body(cls, inputs, num_classes, name='body', **kwargs):
        """ Base layers

        Parameters
        ----------
        inputs : tf.Tensor
            input tensor
        num_classes : int
            number of classes

        Returns
        -------
        tf.Tensor
        """
        kwargs = cls.fill_params('body', **kwargs)
        filters, upsample_args = cls.pop(['filters', 'upsample'], kwargs)

        with tf.variable_scope(name):
            x, skip1, skip2 = inputs

            x = FCN16.body((x, skip1), filters=filters, num_classes=num_classes, name='fcn16', **kwargs)
            x = cls.upsample(x, factor=2, filters=num_classes, name='fcn16_upsample', **upsample_args)

<<<<<<< HEAD
            skip2 = conv_block(skip2, 'c', num_classes, 1, name='pool2', **kwargs)
=======
            skip2 = conv_block(skip2, 'c', num_classes, 1, name='pool3')
>>>>>>> 629711c9

            x = cls.crop(x, skip2, kwargs.get('data_format'))
            output = tf.add(x, skip2, name='output')
        return output<|MERGE_RESOLUTION|>--- conflicted
+++ resolved
@@ -204,14 +204,9 @@
         with tf.variable_scope(name):
             x, skip = inputs
             x = FCN32.body(x, filters=filters, num_classes=num_classes, name='fcn32', **kwargs)
-<<<<<<< HEAD
-            x = conv_block(x, 't', filters=num_classes, kernel_size=kernel, name='fcn32_2', strides=2, **kwargs)
-            skip = conv_block(skip, 'c', filters=num_classes, kernel_size=1, name='pool', **kwargs)
-=======
             x = cls.upsample(x, factor=2, filters=num_classes, name='fcn32_upsample', **upsample_args)
 
             skip = conv_block(skip, 'c', filters=num_classes, kernel_size=1, name='pool4', **kwargs)
->>>>>>> 629711c9
             x = cls.crop(x, skip, kwargs.get('data_format'))
             output = tf.add(x, skip, name='output')
         return output
@@ -287,11 +282,7 @@
             x = FCN16.body((x, skip1), filters=filters, num_classes=num_classes, name='fcn16', **kwargs)
             x = cls.upsample(x, factor=2, filters=num_classes, name='fcn16_upsample', **upsample_args)
 
-<<<<<<< HEAD
             skip2 = conv_block(skip2, 'c', num_classes, 1, name='pool2', **kwargs)
-=======
-            skip2 = conv_block(skip2, 'c', num_classes, 1, name='pool3')
->>>>>>> 629711c9
 
             x = cls.crop(x, skip2, kwargs.get('data_format'))
             output = tf.add(x, skip2, name='output')
