--- conflicted
+++ resolved
@@ -19,11 +19,7 @@
 
     def __set__(self, instance, value):
         if instance.pos is None:
-<<<<<<< HEAD
-            new_data = list(instance.data) if instance.data is not None else [None for _  in instance.components]
-=======
             new_data = list(instance.data) if instance.data is not None else [None for _ in instance.components]
->>>>>>> 6a98df6e
             new_data[self._component] = value
             instance.data = tuple(new_data)
         else:
