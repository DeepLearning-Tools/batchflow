--- conflicted
+++ resolved
@@ -329,10 +329,7 @@
                 iter_params['bar'] = tqdm.tqdm_notebook(total=total)
             else:
                 iter_params['bar'] = tqdm.tqdm(total=total)
-<<<<<<< HEAD
-
-=======
->>>>>>> cc7a5b5f
+
         while True:
             if n_epochs is not None and iter_params['_n_epochs'] >= n_epochs:
                 return
